import React, { PropTypes, Component, Image, Animated, View } from 'react-native'
import ExamplesRegistry from '../Services/ExamplesRegistry'
import { Images } from '../Themes'
import styles from './Styles/ProgressiveImageStyle'

<<<<<<< HEAD
// Example
ExamplesRegistry.add('Progressive Image', () =>
  <ProgressiveImage
    style={styles.progressiveImage}
    defaultSource={Images.logo}
    source='https://upload.wikimedia.org/wikipedia/commons/c/cc/ESC_large_ISS022_ISS022-E-11387-edit_01.JPG'
    thumbnail='http://i.imgur.com/eVAFUhj.png'
  />
)
=======
import React from 'react'
import { Image, Animated, View } from 'react-native'
// import { Images } from '../Themes'
>>>>>>> a04eea91

export default class ProgressiveImage extends Component {
  constructor (props) {
    super(props)
    this.state = {
      thumbnailOpacity: new Animated.Value(0)
    }
  }

  static propTypes = {
    key: PropTypes.string,
    thumbnail: PropTypes.string,
    source: PropTypes.string,
    style: PropTypes.number
  };

  mainImageLoad () {
    window.requestAnimationFrame((time) => {
      Animated.timing(this.state.thumbnailOpacity, {
        toValue: 0,
        duration: 250
      }).start()
    })
  }

  onThumbnailLoad () {
    Animated.timing(this.state.thumbnailOpacity, {
      toValue: 1,
      duration: 250
    }).start()
  }

  handleImage () {
    if (this.props.source || this.props.thumbnail) {
      return (
        <View>
          <Animated.Image
            resizeMode={'cover'}
            style={[{position: 'absolute'}, this.props.style]}
            source={{uri: this.props.source}}
            onLoad={this.mainImageLoad.bind(this)} />
          <Animated.Image
            resizeMode={'cover'}
            style={[{opacity: this.state.thumbnailOpacity}, this.props.style]}
            source={{uri: this.props.thumbnail}}
            onLoad={this.onThumbnailLoad.bind(this)} />
        </View>
      )
    } else {
      return (
        <Image style={this.props.style} resizeMode={'contain'} />
      )
    }
  }

  render () {
    return (
      <View
        width={this.props.style.width}
        height={this.props.style.height}
        backgroundColor={'#CCC'}
      >
      {this.handleImage()}
      </View>
    )
  }
}<|MERGE_RESOLUTION|>--- conflicted
+++ resolved
@@ -1,9 +1,9 @@
-import React, { PropTypes, Component, Image, Animated, View } from 'react-native'
+import React from 'react'
+import { PropTypes, Component, Image, Animated, View } from 'react-native'
 import ExamplesRegistry from '../Services/ExamplesRegistry'
 import { Images } from '../Themes'
 import styles from './Styles/ProgressiveImageStyle'
 
-<<<<<<< HEAD
 // Example
 ExamplesRegistry.add('Progressive Image', () =>
   <ProgressiveImage
@@ -13,11 +13,6 @@
     thumbnail='http://i.imgur.com/eVAFUhj.png'
   />
 )
-=======
-import React from 'react'
-import { Image, Animated, View } from 'react-native'
-// import { Images } from '../Themes'
->>>>>>> a04eea91
 
 export default class ProgressiveImage extends Component {
   constructor (props) {
