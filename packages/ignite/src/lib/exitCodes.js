/**
 * Exit codes used to off the app.
 */
module.exports = {
  /**
   * A peaceful & expected death.
   */
  OK: 0,

  /**
   * A generic and unexpected ending for our hero.
   */
  GENERIC: 1,

  /**
   * This is not a normal ignite plugin.
   */
  PLUGIN_INVALID: 2,

  /**
   * An ignite plugin bombed while installing.
   */
  PLUGIN_INSTALL: 3,

  /**
<<<<<<< HEAD
   * You're trying to spork, but there's nothing to eat
   */
  SPORKABLES_NOT_FOUND: 4
=======
   * Cannot find React Native version.
   */
  REACT_NATIVE_VERSION: 4,

  /**
   * Invalid Project name.
   */
  PROJECT_NAME: 5
>>>>>>> 35e668d6

}<|MERGE_RESOLUTION|>--- conflicted
+++ resolved
@@ -23,11 +23,6 @@
   PLUGIN_INSTALL: 3,
 
   /**
-<<<<<<< HEAD
-   * You're trying to spork, but there's nothing to eat
-   */
-  SPORKABLES_NOT_FOUND: 4
-=======
    * Cannot find React Native version.
    */
   REACT_NATIVE_VERSION: 4,
@@ -35,7 +30,11 @@
   /**
    * Invalid Project name.
    */
-  PROJECT_NAME: 5
->>>>>>> 35e668d6
+  PROJECT_NAME: 5,
+  
+  /**
+   * You're trying to spork, but there's nothing to eat
+   */
+  SPORKABLES_NOT_FOUND: 6
 
 }